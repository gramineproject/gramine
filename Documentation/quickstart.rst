.. _quickstart_installation

Gramine installation options
----------------------------

There are three options to choose from when using Gramine to protect your application. The option you choose depends on how you are running your application. 

:ref:`Install Gramine` - This option provides instructions for installing Gramine on various versions of Ubuntu or Red Hat Enterprise Linux 8. 

<<<<<<< HEAD
:doc:`docker-image-installation` - This option provides instructions for installing a prepared Docker image with Gramine and running the container. This option enables you to protect an application running in the cloud. 
=======
:ref:`Gramine Docker Image` - This option provides instructions for installing a prepared Docker image with Gramine and running the container. This option enables you to protect an application running in the cloud. 
>>>>>>> f2afe88f

:doc:`devel/building` - This option is mainly used for assisting in helping the development of Gramine. This option is much more involved. The instructions for this option are listed on another page.

..role:: h1Install Gramine 
 

Debian 11
^^^^^^^^^

::

   # if you don't already have backports repo enabled:
   echo "deb http://deb.debian.org/debian $(lsb_release -sc)-backports main" \
   | sudo tee /etc/apt/sources.list.d/backports.list


   sudo curl -fsSLo /usr/share/keyrings/gramine-keyring.gpg https://packages.gramineproject.io/gramine-keyring.gpg
   echo "deb [arch=amd64 signed-by=/usr/share/keyrings/gramine-keyring.gpg] https://packages.gramineproject.io/ $(lsb_release -sc) main" \
   | sudo tee /etc/apt/sources.list.d/gramine.list

   sudo curl -fsSLo /usr/share/keyrings/intel-sgx-deb.asc https://download.01.org/intel-sgx/sgx_repo/ubuntu/intel-sgx-deb.key
   echo "deb [arch=amd64 signed-by=/usr/share/keyrings/intel-sgx-deb.asc] https://download.01.org/intel-sgx/sgx_repo/ubuntu focal main" \
   | sudo tee /etc/apt/sources.list.d/intel-sgx.list

   sudo apt-get install gramine

Ubuntu 22.04 LTS, 20.04 LTS or 18.04 LTS
^^^^^^^^^^^^^^^^^^^^^^^^^^^^^^^^^^^^^^^^
::

   sudo curl -fsSLo /usr/share/keyrings/gramine-keyring.gpg https://packages.gramineproject.io/gramine-keyring.gpg
   echo "deb [arch=amd64 signed-by=/usr/share/keyrings/gramine-keyring.gpg] https://packages.gramineproject.io/ $(lsb_release -sc) main" \
   | sudo tee /etc/apt/sources.list.d/gramine.list

   sudo curl -fsSLo /usr/share/keyrings/intel-sgx-deb.asc https://download.01.org/intel-sgx/sgx_repo/ubuntu/intel-sgx-deb.key
   echo "deb [arch=amd64 signed-by=/usr/share/keyrings/intel-sgx-deb.asc] https://download.01.org/intel-sgx/sgx_repo/ubuntu $(lsb_release -sc) main" \
   | sudo tee /etc/apt/sources.list.d/intel-sgx.list

   sudo apt-get install gramine

RHEL-like distributions version 8 (and experimentally also version 9)
^^^^^^^^^^^^^^^^^^^^^^^^^^^^^^^^^^^^^^^^^^^^^^^^^^^^^^^^^^^^^^^^^^^^^

(like AlmaLinux, Rocky Linux, ...)

1. Install EPEL repository as described here:
   https://docs.fedoraproject.org/en-US/epel/


2. Install Gramine::

      sudo curl -fsSLo /etc/yum.repos.d/gramine.repo https://packages.gramineproject.io/rpm/gramine.repo
<<<<<<< HEAD
      sudo dnf install gramine
=======
      sudo dnf install gramine

Gramine Docker image
========================

This Gramine image is a minimal distribution of Gramine. It contains only Gramine binaries and tools, as well as the pre-requisite packages to run applications under Gramine. The only currently available Gramine image is based on Ubuntu 20.04. The only requirement on the host system is a Linux kernel with in-kernel SGX driver (available from version 5.11 onward). This Gramine image can be used as a disposable playground environment, to quickly test Gramine with your applications and workloads. This image can also be used as a base for your workflows to produce production-ready Docker images for your SGX applications. 

The Gramine team publishes a base Gramine Docker image at: `DockerHub <https://hub.docker.com/r/gramineproject/gramine>`_.

The recommended command to run the Gramine image via Docker is::

``docker run --device /dev/sgx_enclave -it gramineproject/gramine``

If you want to run :program:`gramine-direct` in addition to
command:`gramine-sgx`, then you should run Docker with our custom seccomp
profile using:

 ``--security-opt seccomp=<profile_file>``  

You can download the profile file from:

https://github.com/gramineproject/gramine/blob/master/scripts/docker_seccomp.json.

Alternatively you can disable seccomp completely using this command:

``--security-optseccomp=unconfined``
>>>>>>> f2afe88f
<|MERGE_RESOLUTION|>--- conflicted
+++ resolved
@@ -1,20 +1,24 @@
+.. _quickstart_installation
 .. _quickstart_installation
 
 Gramine installation options
 ----------------------------
+Gramine installation options
+----------------------------
 
+There are three options to choose from when using Gramine to protect your application. The option you choose depends on how you are running your application. 
 There are three options to choose from when using Gramine to protect your application. The option you choose depends on how you are running your application. 
 
 :ref:`Install Gramine` - This option provides instructions for installing Gramine on various versions of Ubuntu or Red Hat Enterprise Linux 8. 
+:ref:`Install Gramine` - This option provides instructions for installing Gramine on various versions of Ubuntu or Red Hat Enterprise Linux 8. 
 
-<<<<<<< HEAD
 :doc:`docker-image-installation` - This option provides instructions for installing a prepared Docker image with Gramine and running the container. This option enables you to protect an application running in the cloud. 
-=======
-:ref:`Gramine Docker Image` - This option provides instructions for installing a prepared Docker image with Gramine and running the container. This option enables you to protect an application running in the cloud. 
->>>>>>> f2afe88f
 
 :doc:`devel/building` - This option is mainly used for assisting in helping the development of Gramine. This option is much more involved. The instructions for this option are listed on another page.
+:doc:`devel/building` - This option is mainly used for assisting in helping the development of Gramine. This option is much more involved. The instructions for this option are listed on another page.
 
+..role:: h1Install Gramine 
+ 
 ..role:: h1Install Gramine 
  
 
@@ -26,6 +30,7 @@
    # if you don't already have backports repo enabled:
    echo "deb http://deb.debian.org/debian $(lsb_release -sc)-backports main" \
    | sudo tee /etc/apt/sources.list.d/backports.list
+
 
 
    sudo curl -fsSLo /usr/share/keyrings/gramine-keyring.gpg https://packages.gramineproject.io/gramine-keyring.gpg
@@ -61,36 +66,8 @@
    https://docs.fedoraproject.org/en-US/epel/
 
 
+
 2. Install Gramine::
 
       sudo curl -fsSLo /etc/yum.repos.d/gramine.repo https://packages.gramineproject.io/rpm/gramine.repo
-<<<<<<< HEAD
-      sudo dnf install gramine
-=======
-      sudo dnf install gramine
-
-Gramine Docker image
-========================
-
-This Gramine image is a minimal distribution of Gramine. It contains only Gramine binaries and tools, as well as the pre-requisite packages to run applications under Gramine. The only currently available Gramine image is based on Ubuntu 20.04. The only requirement on the host system is a Linux kernel with in-kernel SGX driver (available from version 5.11 onward). This Gramine image can be used as a disposable playground environment, to quickly test Gramine with your applications and workloads. This image can also be used as a base for your workflows to produce production-ready Docker images for your SGX applications. 
-
-The Gramine team publishes a base Gramine Docker image at: `DockerHub <https://hub.docker.com/r/gramineproject/gramine>`_.
-
-The recommended command to run the Gramine image via Docker is::
-
-``docker run --device /dev/sgx_enclave -it gramineproject/gramine``
-
-If you want to run :program:`gramine-direct` in addition to
-command:`gramine-sgx`, then you should run Docker with our custom seccomp
-profile using:
-
- ``--security-opt seccomp=<profile_file>``  
-
-You can download the profile file from:
-
-https://github.com/gramineproject/gramine/blob/master/scripts/docker_seccomp.json.
-
-Alternatively you can disable seccomp completely using this command:
-
-``--security-optseccomp=unconfined``
->>>>>>> f2afe88f
+      sudo dnf install gramine